--- conflicted
+++ resolved
@@ -1221,12 +1221,9 @@
             # self.action_network = VQVAE(
             #     feature_dim=action_input_shape, latent_dim=action_output_shape
             # )
-<<<<<<< HEAD
             # # self.action_network = LFQVAE(
             #     feature_dim=action_input_shape, latent_dim=action_output_shape
             # )
-=======
->>>>>>> 383e9b78
             # self.action_network = LLFQVAE(
             #     feature_dim=action_input_shape, latent_dim=action_output_shape
             # )
@@ -1351,34 +1348,21 @@
         else:
             context_actions = self.action_network(prompt_actions)
 
-<<<<<<< HEAD
         # if self._vis_counter == 0:
         #     self._store_vis = [context_actions]
         # else:
         #     self._store_vis.append(context_actions)
         # self._vis_counter += 1
         # if self._vis_counter == 10:
-=======
-        if self._vis_counter == 0:
-            self._store_vis = [context_actions]
-        else:
-            self._store_vis.append(context_actions)
-
-        # self._vis_counter += 1
-        # if self._vis_counter == 1:
->>>>>>> 383e9b78
         #     self._store_vis = torch.cat(self._store_vis, dim=0)
         #     print(self._store_vis.data.shape)
         #     torch.save(
         #         self._store_vis,
-<<<<<<< HEAD
         #         "/home/anvuong/Desktop/robocasa/expdata/robocasa/action/proposed_action_v4.pt",
-=======
-        #         "/home/anvuong/Desktop/robocasa/expdata/robocasa/action/fast_action_v2.pt",
->>>>>>> 383e9b78
         #     )
         #     import sys
 
+        #     sys.exit()
         #     sys.exit()
         return obs, context_obs, context_actions
 
